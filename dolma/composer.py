import logging
<<<<<<< HEAD
from typing import Any, Dict, Optional, Union
=======
import math
import warnings
from typing import Any, Dict, Optional, Tuple, Union
>>>>>>> e3fa6952

import torch
import torch.nn.functional as F
from composer.loggers import ConsoleLogger
from composer.loggers.logger import format_log_data_value
from composer.models import ComposerModel
from composer.utils import dist
from torchmetrics import Metric

from .aliases import BatchDict
from .config import ModelConfig, SchedulerConfig, SchedulerType, TrainConfig
from .exceptions import DolmaConfigurationError
from .model import DolmaGPT, DolmaGPTOutput

log = logging.getLogger(__name__)

__all__ = ["ComposerDolmaGPT", "DolmaConsoleLogger", "build_scheduler", "build_algorithm"]


class ComposerDolmaGPT(ComposerModel):
    def __init__(self, model_or_config: Union[DolmaGPT, ModelConfig]):
        super().__init__()
        self.model = DolmaGPT(model_or_config) if isinstance(model_or_config, ModelConfig) else model_or_config
        self.config = self.model.config
        self.num_fwd_flops = self.model.num_fwd_flops

        from composer.metrics.nlp import LanguageCrossEntropy, Perplexity

        self.train_metrics = {
            "LanguageCrossEntropy": LanguageCrossEntropy(self.config.vocab_size),
            "Perplexity": Perplexity(),
        }
        self.eval_metrics = {
            "LanguageCrossEntropy": LanguageCrossEntropy(self.config.vocab_size),
            "Perplexity": Perplexity(),
        }

    def get_labels(self, batch: BatchDict) -> torch.Tensor:
        # Labels are just input IDs shifted to the left (first item is ignored).
        labels, attention_mask = batch["input_ids"], batch.get("attention_mask")
        if attention_mask is not None:
            labels = labels.masked_fill(attention_mask == 0.0, -100)
        return labels[..., 1:].contiguous()

    def forward(self, batch: BatchDict) -> DolmaGPTOutput:
        return self.model(**batch)

    def loss(self, outputs: DolmaGPTOutput, batch: BatchDict) -> torch.Tensor:
        labels = self.get_labels(batch)
        shift_logits = outputs.logits[..., :-1, :].contiguous()
        return F.cross_entropy(shift_logits.view(-1, shift_logits.size(-1)), labels.view(-1), ignore_index=-100)

    def eval_forward(self, batch: BatchDict, outputs: Optional[DolmaGPTOutput] = None) -> DolmaGPTOutput:
        return outputs if outputs is not None else self.forward(batch)

    def get_metrics(self, is_train: bool = False) -> Dict[str, "Metric"]:
        return self.train_metrics if is_train else self.eval_metrics

    def update_metric(self, batch: BatchDict, outputs: DolmaGPTOutput, metric: "Metric") -> None:
        labels = self.get_labels(batch)
        shift_logits = outputs.logits[..., :-1, :].contiguous()
        metric.update(shift_logits.view(-1, shift_logits.size(-1)), labels.view(-1))

    def flops_per_batch(self, batch: BatchDict):
        # Note: this computation does not take into account padding, and assumes
        # that the dataset has been constructed without padding. Additionally, we
        # assume the backward pass is approximately 2x the forward pass
        return self.num_fwd_flops * 3 * batch["input_ids"].shape[0]


class DolmaConsoleLogger(ConsoleLogger):
    def _log_hparams_to_console(self):
        if dist.get_local_rank() == 0:
            log_str = "Config:"
            for name, value in self.hparams.items():
                value_str = format_log_data_value(value)
                log_str += f"\n\t {name}: {value_str}"
            self._log_to_console(log_str)

    def _log_to_console(self, log_str: str):
        log.info(log_str)


def build_scheduler(cfg: SchedulerConfig):
    from composer.optim.scheduler import (
        ConstantWithWarmupScheduler,
        CosineAnnealingWithWarmupScheduler,
        LinearWithWarmupScheduler,
    )

    if cfg.name == SchedulerType.constant_with_warmup:
        return ConstantWithWarmupScheduler(t_warmup=cfg.t_warmup)
    elif cfg.name == SchedulerType.cosine_with_warmup:
        return CosineAnnealingWithWarmupScheduler(t_warmup=cfg.t_warmup, alpha_f=cfg.alpha_f)
    elif cfg.name == SchedulerType.linear_decay_with_warmup:
        return LinearWithWarmupScheduler(t_warmup=cfg.t_warmup, alpha_f=cfg.alpha_f)
    else:
        raise NotImplementedError(f"Not sure how to build scheduler '{cfg.name}'")


def build_algorithm(name: str, kwargs: Dict[str, Any]):
    from composer import algorithms

    if name == "gradient_clipping":
        return algorithms.GradientClipping(**kwargs)
    elif name == "fused_layernorm":
        return algorithms.FusedLayerNorm(**kwargs)
    elif name == "gated_linear_units":
        return algorithms.GatedLinearUnits(**kwargs)
    elif name == "low_precision_layernorm":
        return algorithms.LowPrecisionLayerNorm(**kwargs)
    else:
        raise NotImplementedError(f"Not sure how to build algorithm '{name}'")


def calculate_batch_size_info(
    global_batch_size: int, device_microbatch_size: Union[int, str]
) -> Tuple[int, Union[str, int], Union[str, int]]:
    from composer.utils import dist

    if global_batch_size % dist.get_world_size() != 0:
        raise DolmaConfigurationError(
            f"Global batch size {global_batch_size} is not divisible by {dist.get_world_size()} "
            "as a result, the batch size would be truncated, please adjust `global_batch_size` "
            f"to be divisible by world size, {dist.get_world_size()}."
        )
    device_batch_size = global_batch_size // dist.get_world_size()
    if device_microbatch_size == "auto":
        device_grad_accum = "auto"
    elif isinstance(device_microbatch_size, int):
        if device_microbatch_size > device_batch_size:
            warnings.warn(
                f"device_microbatch_size > device_batch_size, "
                f"will be reduced from {device_microbatch_size} -> {device_batch_size}.",
                UserWarning,
            )
            device_microbatch_size = device_batch_size
        device_grad_accum = math.ceil(device_batch_size / device_microbatch_size)
    else:
        raise DolmaConfigurationError(f"Not sure how to parse {device_microbatch_size=}")

    return device_batch_size, device_microbatch_size, device_grad_accum


# Coming soon: this conversion math will be done inside Composer Trainer
def update_batch_size_info(cfg: TrainConfig):
    from composer.utils import dist

    device_train_batch_size, device_train_microbatch_size, device_train_grad_accum = calculate_batch_size_info(
        cfg.global_train_batch_size, cfg.device_train_microbatch_size
    )
    cfg.n_gpus = dist.get_world_size()
    cfg.device_train_batch_size = device_train_batch_size
    cfg.device_train_microbatch_size = device_train_microbatch_size
    cfg.device_train_grad_accum = device_train_grad_accum
    # Safely set `device_eval_batch_size` if not provided by user
    if cfg.device_eval_batch_size is None:
        if cfg.device_train_microbatch_size == "auto":
            cfg.device_eval_batch_size = 1  # TODO debug auto eval microbatching
        elif isinstance(cfg.device_train_microbatch_size, int):
            cfg.device_eval_batch_size = cfg.device_train_microbatch_size
        else:
            raise DolmaConfigurationError(
                f"Not sure how to parse device_train_microbatch_size={cfg.device_train_microbatch_size}"
            )
    return cfg<|MERGE_RESOLUTION|>--- conflicted
+++ resolved
@@ -1,11 +1,7 @@
 import logging
-<<<<<<< HEAD
-from typing import Any, Dict, Optional, Union
-=======
 import math
 import warnings
 from typing import Any, Dict, Optional, Tuple, Union
->>>>>>> e3fa6952
 
 import torch
 import torch.nn.functional as F

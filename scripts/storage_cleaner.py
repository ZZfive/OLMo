--- conflicted
+++ resolved
@@ -765,7 +765,6 @@
     return sharded_checkpoint_directories
 
 
-<<<<<<< HEAD
 def _add_training_config_to_checkpoint(local_checkpoint_dir: str, run_dir_or_archive: str):
     max_train_config_size = 1_000_000
 
@@ -795,10 +794,7 @@
     shutil.copy(run_config_yaml_paths[0], local_checkpoint_dir)
 
 
-def _unshard_checkpoint(sharded_checkpoint_dir: str, dest_dir: str, run_dir_or_archive: str, unsharding_config: UnshardCheckpointsConfig):
-=======
 def _unshard_checkpoint(sharded_checkpoint_dir: str, dest_dir: str):
->>>>>>> 6168c87f
     local_storage = LocalFileSystemAdapter()
 
     # Download checkpoint to a temp dir
